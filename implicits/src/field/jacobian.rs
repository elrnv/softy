use super::*;
use crate::Error;

impl<T: Real + Send + Sync> ImplicitSurface<T> {
    /// Compute the number of indices (non-zeros) needed for the implicit surface potential
    /// Jacobian with respect to surface points. If neighbourhoods haven't been precomputed, this
    /// function will return `None`.
    pub fn num_surface_jacobian_entries(&self) -> Option<usize> {
        let neigh_points = match self.sample_type {
            SampleType::Vertex => self.extended_neighbourhood_borrow().ok()?,
            SampleType::Face => self.trivial_neighbourhood_borrow().ok()?,
        };
        let num_pts_per_sample = match self.sample_type {
            SampleType::Vertex => 1,
            SampleType::Face => 3,
        };
        Some(neigh_points.iter().map(std::vec::Vec::len).sum::<usize>() * 3 * num_pts_per_sample)
    }

    /// Compute the indices for the implicit surface potential Jacobian with respect to surface
    /// points.
    pub fn surface_jacobian_indices_iter(
        &self,
    ) -> Result<impl Iterator<Item = (usize, usize)>, Error> {
        self.kernel.apply_fns(
            || self.mls_surface_jacobian_indices_iter(),
            || Err(Error::UnsupportedKernel),
        )
    }

    /// Compute the indices for the implicit surface potential Jacobian with respect to surface
    /// points.
    pub fn surface_jacobian_indices(
        &self,
        rows: &mut [usize],
        cols: &mut [usize],
    ) -> Result<(), Error> {
        self.kernel.apply_fns(
            || self.mls_surface_jacobian_indices(rows, cols),
            || Err(Error::UnsupportedKernel),
        )
    }

    /// Compute the Jacobian of this implicit surface function with respect to surface
    /// points.
    pub fn surface_jacobian_values(
        &self,
        query_points: &[[T; 3]],
        values: &mut [T],
    ) -> Result<(), Error> {
        match_kernel_as_spherical!(
            self.kernel,
            self.base_radius,
            |kernel| self.mls_surface_jacobian_values(query_points, kernel, values),
            || Err(Error::UnsupportedKernel)
        )
    }

    /// Return row and column indices for each non-zero entry in the jacobian. This is determined
    /// by the precomputed `neighbour_cache` map.
    pub(crate) fn mls_surface_jacobian_indices_iter(
        &self,
    ) -> Result<impl Iterator<Item = (usize, usize)>, Error> {
        let iter = match self.sample_type {
            SampleType::Vertex => {
                let cached_pts = {
                    let neigh_points = self.extended_neighbourhood_borrow()?;
                    neigh_points.to_vec()
                };
                (Some(cached_pts
                        .into_iter()
                        .enumerate()
                        .filter(|(_, nbr_points)| !nbr_points.is_empty())
                        .flat_map(move |(row, nbr_points)| {
                            nbr_points
                                .into_iter()
                                .flat_map(move |col| (0..3).map(move |i| (row, 3 * col + i)))
                        })), None)
            }
            SampleType::Face => {
                let cached: Vec<_> = {
                    let neigh_points = self.trivial_neighbourhood_borrow()?;
                    neigh_points
                        .iter()
                        .enumerate()
                        .filter(|(_, nbr_points)| !nbr_points.is_empty())
                        .flat_map(|(row, nbr_points)| {
                            nbr_points.iter().flat_map(move |&pidx| {
                                self.surface_topo[pidx]
                                    .iter()
                                    .flat_map(move |col| (0..3).map(move |i| (row, 3 * col + i)))
                            })
                        })
                        .collect()
                };
                (None, Some(cached.into_iter()))
            }
        };
        Ok(iter.0.into_iter().flatten().chain(iter.1.into_iter().flatten()))
    }

    /// Return row and column indices for each non-zero entry in the jacobian. This is determined
    /// by the precomputed `neighbour_cache` map.
    fn mls_surface_jacobian_indices(
        &self,
        rows: &mut [usize],
        cols: &mut [usize],
    ) -> Result<(), Error> {
        // For each row
        match self.sample_type {
            SampleType::Vertex => {
                let neigh_points = self.extended_neighbourhood_borrow()?;
                let row_col_iter = neigh_points
                    .iter()
                    .enumerate()
                    .filter(|(_, nbr_points)| !nbr_points.is_empty())
                    .flat_map(move |(row, nbr_points)| {
                        nbr_points
                            .iter()
                            .flat_map(move |&col| (0..3).map(move |i| (row, 3 * col + i)))
                    });
                for ((row, col), out_row, out_col) in
                    zip!(row_col_iter, rows.iter_mut(), cols.iter_mut())
                {
                    *out_row = row;
                    *out_col = col;
                }
            }
            SampleType::Face => {
                let neigh_points = self.trivial_neighbourhood_borrow()?;
                let row_col_iter = neigh_points
                    .iter()
                    .enumerate()
                    .filter(|(_, nbr_points)| !nbr_points.is_empty())
                    .flat_map(move |(row, nbr_points)| {
                        nbr_points.iter().flat_map(move |&pidx| {
                            self.surface_topo[pidx]
                                .iter()
                                .flat_map(move |&col| (0..3).map(move |i| (row, 3 * col + i)))
                        })
                    });
                for ((row, col), out_row, out_col) in
                    zip!(row_col_iter, rows.iter_mut(), cols.iter_mut())
                {
                    *out_row = row;
                    *out_col = col;
                }
            }
        };
        Ok(())
    }

    pub(crate) fn mls_surface_jacobian_values<K>(
        &self,
        query_points: &[[T; 3]],
        kernel: K,
        values: &mut [T],
    ) -> Result<(), Error>
    where
        K: SphericalKernel<T> + std::fmt::Debug + Copy + Sync + Send,
    {
        let value_vecs: &mut [[T; 3]] = reinterpret::reinterpret_mut_slice(values);

        self.cache_neighbours(query_points);

        let ImplicitSurface {
            ref samples,
            ref surface_topo,
            ref dual_topo,
            ref surface_vertex_positions,
            bg_field_params,
            sample_type,
            ..
        } = *self;

        match sample_type {
            SampleType::Vertex => {
                let neigh_points = self.extended_neighbourhood_borrow()?;
                // For each row (query point)
                let vtx_jac = zip!(query_points.iter(), neigh_points.iter())
                    .filter(|(_, nbrs)| !nbrs.is_empty())
                    .flat_map(move |(q, nbr_points)| {
                        let view = SamplesView::new(nbr_points, samples);
                        Self::vertex_jacobian_at(
                            Vector3(*q),
                            view,
                            kernel,
                            surface_topo,
                            dual_topo,
                            bg_field_params,
                        )
                    });

                value_vecs
                    .iter_mut()
                    .zip(vtx_jac)
                    .for_each(|(vec, new_vec)| {
                        *vec = new_vec.into();
                    });
            }
            SampleType::Face => {
                let neigh_points = self.trivial_neighbourhood_borrow()?;
                let face_jac = zip!(query_points.iter(), neigh_points.iter())
                    .filter(|(_, nbrs)| !nbrs.is_empty())
                    .flat_map(move |(q, nbr_points)| {
                        let view = SamplesView::new(nbr_points, samples);
                        Self::face_jacobian_at(
                            Vector3(*q),
                            view,
                            kernel,
                            surface_topo,
                            surface_vertex_positions,
                            bg_field_params,
                        )
                    });

                value_vecs
                    .iter_mut()
                    .zip(face_jac)
                    .for_each(|(vec, new_vec)| {
                        *vec = new_vec.into();
                    });
            }
        }
        Ok(())
    }

    pub(crate) fn vertex_jacobian_at<'a, K: 'a>(
        q: Vector3<T>,
        view: SamplesView<'a, 'a, T>,
        kernel: K,
        surface_topo: &'a [[usize; 3]],
        dual_topo: &'a [Vec<usize>],
        bg_field_params: BackgroundFieldParams,
    ) -> impl Iterator<Item = Vector3<T>> + 'a
    where
        K: SphericalKernel<T> + std::fmt::Debug + Copy + Sync + Send,
    {
        let bg = BackgroundField::local(q, view, kernel, bg_field_params, None).unwrap();

        let closest_d = bg.closest_sample_dist();
        let weight_sum_inv = bg.weight_sum_inv();

        // For each surface vertex contribution
        let main_jac = Self::sample_jacobian_at(q, view, kernel, bg);

        // Add in the normal gradient multiplied by a vector of given Vector3 values.
        let nml_jac = ImplicitSurface::compute_vertex_unit_normals_gradient_products(
            view,
            &surface_topo,
            &dual_topo,
            move |Sample { pos, .. }| {
                let w = kernel.with_closest_dist(closest_d).eval(q, pos);
                (q - pos) * (w * weight_sum_inv)
            },
        );

        zip!(main_jac, nml_jac).map(|(m, n)| m + n)
    }

    /// Jacobian of the face based local potential with respect to surface vertex positions.
    pub(crate) fn face_jacobian_at<'a, K: 'a>(
        q: Vector3<T>,
        view: SamplesView<'a, 'a, T>,
        kernel: K,
        surface_topo: &'a [[usize; 3]],
        surface_vertex_positions: &'a [Vector3<T>],
        bg_field_params: BackgroundFieldParams,
    ) -> impl Iterator<Item = Vector3<T>> + 'a
    where
        K: SphericalKernel<T> + std::fmt::Debug + Copy + Sync + Send,
    {
        let bg = BackgroundField::local(q, view, kernel, bg_field_params, None).unwrap();
        let third = T::one() / T::from(3.0).unwrap();

        let closest_d = bg.closest_sample_dist();
        let weight_sum_inv = bg.weight_sum_inv();

        // For each surface vertex contribution
        let main_jac = Self::sample_jacobian_at(q, view, kernel, bg);

        // Add in the normal gradient multiplied by a vector of given Vector3 values.
        let nml_jac = Self::compute_face_unit_normals_gradient_products(
            view,
            surface_vertex_positions,
            &surface_topo,
            move |Sample { pos, .. }| {
                let wk = kernel.with_closest_dist(closest_d).eval(q, pos);
                (q - pos) * (wk * weight_sum_inv)
            },
        );

        // There are 3 contributions from each sample to each vertex.
        main_jac
            .flat_map(move |m| std::iter::repeat(m).take(3))
            .zip(nml_jac)
            .map(move |(m, n)| m * third + n)
    }

    pub fn num_query_jacobian_entries(&self) -> Result<usize, Error> {
        self.num_cached_neighbourhoods().map(|n| 3 * n)
    }

    pub fn query_jacobian_indices_iter(
        &self,
    ) -> Result<impl Iterator<Item = (usize, usize)> + Clone, Error> {
        let indices: Result<Vec<_>, Error> = self.trivial_neighbourhood_borrow().map(move |s| {
            s.iter()
                .enumerate()
                .filter(move |(_, nbrs)| !nbrs.is_empty())
                .flat_map(move |(i, _)| (0..3).map(move |j| (i, 3 * i + j)))
                .collect()
        });
        indices.map(std::iter::IntoIterator::into_iter)
    }

    /// Compute the Jacobian of this implicit surface function with respect to query points.
    /// This is a more convenient version of the `query_jacobian_values` function where the values
    /// are already expected to be packed into triplets.
    pub fn query_jacobian(
        &self,
        query_points: &[[T; 3]],
        values: &mut [[T; 3]],
    ) -> Result<(), Error> {
        match_kernel_as_spherical!(
            self.kernel,
            self.base_radius,
            |kernel| self.mls_query_jacobian_values(query_points, kernel, values, false),
            || Err(Error::UnsupportedKernel)
        )
    }

    /// Compute the Jacobian of this implicit surface function with respect to query points.
    pub fn query_jacobian_values(
        &self,
        query_points: &[[T; 3]],
        values: &mut [T],
    ) -> Result<(), Error> {
        self.query_jacobian(query_points, reinterpret::reinterpret_mut_slice(values))
    }

    /// Compute the Jacobian of this implicit surface function with respect to query points.
    /// This version of the query Jacobian returns all diagonal values of the Jacobian, including
    /// values for points with empty neighbourhoods. This is especially valuable for projection
    /// where the background potential can help. The other Jacobian functions ignore these values
    /// altogether. This also means we don't need to worry about the size of `values` since it will
    /// always be the same as the size of `query_points`.
    pub fn query_jacobian_full(
        &self,
        query_points: &[[T; 3]],
        values: &mut [[T; 3]],
    ) -> Result<(), Error> {
        match_kernel_as_spherical!(
            self.kernel,
            self.base_radius,
            |kernel| self.mls_query_jacobian_values(query_points, kernel, values, true),
            || Err(Error::UnsupportedKernel)
        )
    }

    pub(crate) fn mls_query_jacobian_values<K>(
        &self,
        query_points: &[[T; 3]],
        kernel: K,
        value_vecs: &mut [[T; 3]],
        full: bool,
    ) -> Result<(), Error>
    where
        K: SphericalKernel<T> + std::fmt::Debug + Copy + Sync + Send,
    {
        self.cache_neighbours(query_points);
        let neigh_points = self.trivial_neighbourhood_borrow()?;
        let closest_points = self.closest_samples_borrow()?;

        let ImplicitSurface {
            ref samples,
            bg_field_params,
            ..
        } = *self;

        // For each row (query point)
        zip!(
            query_points.iter(),
            neigh_points.iter(),
            closest_points.iter()
        )
        .filter(|(_, nbrs, _)| full || !nbrs.is_empty())
        .zip(value_vecs.iter_mut())
        .for_each(move |((q, nbr_points, &closest), vec)| {
            let view = SamplesView::new(nbr_points, samples);
            *vec =
                Self::query_jacobian_at(Vector3(*q), view, Some(closest), kernel, bg_field_params)
                    .into();
        });
        Ok(())
    }

    /// Compute the Jacobian of the potential field with respect to the given query point.
    pub(crate) fn query_jacobian_at<'a, K: 'a>(
        q: Vector3<T>,
        view: SamplesView<'a, 'a, T>,
        closest: Option<usize>,
        kernel: K,
        bg_field_params: BackgroundFieldParams,
    ) -> Vector3<T>
    where
        K: SphericalKernel<T> + std::fmt::Debug + Copy + Sync + Send,
    {
        let bg = BackgroundField::new(q, view, closest, kernel, bg_field_params, None).unwrap();

        // Background potential Jacobian.
        let bg_jac = bg.compute_query_jacobian();

        let closest_d = bg.closest_sample_dist();
        let weight_sum_inv = bg.weight_sum_inv();

        // For each surface vertex contribution
        let dw_neigh = Self::normalized_neighbour_weight_gradient(q, view, kernel, bg);

        let main_jac: Vector3<T> = view
            .into_iter()
            .map(
                move |Sample {
                          pos, nml, value, ..
                      }| {
                    let unit_nml = nml * (T::one() / nml.norm());
                    Self::sample_query_jacobian_at(
                        q,
                        pos,
                        value,
                        kernel,
                        unit_nml,
                        dw_neigh,
                        weight_sum_inv,
                        closest_d,
                    )
                },
            )
            .sum();

        main_jac + bg_jac
    }

    /// Compute the Jacobian for the implicit surface potential given by the samples with the
    /// specified kernel assuming constant normals. This Jacobian is with respect to sample points.
    pub(crate) fn sample_jacobian_at<'a, K: 'a>(
        q: Vector3<T>,
        samples: SamplesView<'a, 'a, T>,
        kernel: K,
        bg: BackgroundField<'a, T, T, K>,
    ) -> impl Iterator<Item = Vector3<T>> + 'a
    where
        K: SphericalKernel<T> + std::fmt::Debug + Copy + Sync + Send,
    {
        // Background potential Jacobian.
        let bg_jac = bg.compute_jacobian();

        let closest_d = bg.closest_sample_dist();

        // Background potential adds to the total weight sum, so we should get the updated weight
        // sum from there.
        let weight_sum_inv = bg.weight_sum_inv();

        let local_pot =
            Self::compute_local_potential_at(q, samples, kernel, weight_sum_inv, closest_d);

        let main_jac = samples.into_iter().map(
            move |Sample {
                      index,
                      pos,
                      nml,
                      value,
                      ..
                  }| {
                let diff = q - pos;

                let norm_inv = T::one() / nml.norm();
                let unit_nml = nml * norm_inv;

                let dw = kernel.with_closest_dist(closest_d).grad(q, pos);
                // Contribution from the background potential
                let dwb = bg.background_weight_gradient(Some(index));
                let mut dwdp = (dw - dwb) * (local_pot * weight_sum_inv);

                dwdp -= dw * (weight_sum_inv * (T::from(value).unwrap() + unit_nml.dot(diff)));

                // Compute the normal component of the derivative
                let w = kernel.with_closest_dist(closest_d).eval(q, pos);
                let nml_deriv = unit_nml * (w * weight_sum_inv);
                dwdp - nml_deriv
            },
        );
        zip!(bg_jac, main_jac).map(|(b, m)| b + m)
    }

    /// Compute the Jacobian for the implicit surface potential for the given sample with the
    /// specified kernel. This Jacobian is with respect to the query
    /// point `q`, but this is not the complete Jacobian, this implementation returns a mapping
    /// from sample space to physical space in a form of a `1`-by-`3` Jacobian vector where.
    /// The returned iterator returns only non-zero elements.  When
    /// using the unit normal as the multiplier and summing over all samples, this function
    /// produces the true Jacobian of the potential with respect to the query point.
    #[allow(clippy::too_many_arguments)]
    pub(crate) fn sample_query_jacobian_at<'a, K: 'a>(
        q: Vector3<T>,
        sample_pos: Vector3<T>,
        sample_value: T,
        kernel: K,
        multiplier: Vector3<T>,
        dw_neigh_normalized: Vector3<T>,
        weight_sum_inv: T,
        closest_d: T,
    ) -> Vector3<T>
    where
        K: SphericalKernel<T> + std::fmt::Debug + Copy,
    {
        let w = kernel.with_closest_dist(closest_d).eval(q, sample_pos);
        let dw = kernel.with_closest_dist(closest_d).grad(q, sample_pos);
        let psi = T::from(sample_value).unwrap() + multiplier.dot(q - sample_pos);
        ((dw - dw_neigh_normalized * w) * psi + (multiplier * w)) * weight_sum_inv
    }

    /// Compute the contact Jacobian for the implicit surface potential for the given sample with
    /// the specified kernel.  This is the Jacobian of the query point `q` with respect to the
    /// sample position `sample_pos`.  When multiplied by the unit normal, this coincidentally
    /// produces the query Jacobian (Jacobian of the potential with respect to the query position).
    pub(crate) fn sample_contact_jacobian_at<'a, K: 'a>(
        q: Vector3<T>,
        sample_pos: Vector3<T>,
        sample_nml: Vector3<T>,
        kernel: K,
        grad_phi: Vector3<T>,
        weight_sum_inv: T,
        closest_d: T,
    ) -> Matrix3<T>
    where
        K: SphericalKernel<T> + std::fmt::Debug + Copy,
    {
        let w_normalized = kernel.with_closest_dist(closest_d).eval(q, sample_pos) * weight_sum_inv;
        let u = sample_nml.cross(grad_phi);
        let ux = u.skew();
        let rot = Matrix3::identity() + ux + (ux*ux) / (T::one() + sample_nml.dot(grad_phi));
        rot * w_normalized

        //let w = kernel.with_closest_dist(closest_d).eval(q, sample_pos);
        //let dw = kernel.with_closest_dist(closest_d).grad(q, sample_pos);
        //((dw - dw_neigh_normalized * w) * (q - sample_pos).transpose() + Matrix3::identity() * w)
        //    * weight_sum_inv
    }

    #[allow(clippy::too_many_arguments)]
    pub(crate) fn sample_contact_jacobian_product_at<'a, K: 'a>(
        q: Vector3<T>,
        sample_pos: Vector3<T>,
        sample_nml: Vector3<T>,
        kernel: K,
        grad_phi: Vector3<T>,
        weight_sum_inv: T,
        closest_d: T,
        multiplier: Vector3<T>,
    ) -> Vector3<T>
    where
        K: SphericalKernel<T> + std::fmt::Debug + Copy,
    {
        let jac = Self::sample_contact_jacobian_at(q, sample_pos, sample_nml, kernel, grad_phi, weight_sum_inv, closest_d);
        jac * multiplier

        //let w = kernel.with_closest_dist(closest_d).eval(q, sample_pos);
        //let dw = kernel.with_closest_dist(closest_d).grad(q, sample_pos);
        //let psi = T::from(sample_value).unwrap() + multiplier.dot(q - sample_pos);
        //((dw - dw_neigh_normalized * w) * psi + (multiplier * w)) * weight_sum_inv
    }

    /// Compute the normalized sum of all sample weight gradients.
    pub(crate) fn normalized_neighbour_weight_gradient<'a, K, V>(
        q: Vector3<T>,
        samples: SamplesView<'a, 'a, T>,
        kernel: K,
        bg: BackgroundField<'a, T, V, K>,
    ) -> Vector3<T>
    where
        K: SphericalKernel<T> + std::fmt::Debug + Copy + Sync + Send + 'a,
        V: Copy + Clone + std::fmt::Debug + PartialEq + num_traits::Zero,
    {
        let closest_d = bg.closest_sample_dist();

        // Background potential adds to the total weight sum, so we should get the updated weight
        // sum from there.
        let weight_sum_inv = bg.weight_sum_inv();

        let mut dw_neigh: Vector3<T> = samples
            .iter()
            .map(|s| kernel.with_closest_dist(closest_d).grad(q, s.pos))
            .sum();

        // Contribution from the background potential
        dw_neigh += bg.background_weight_gradient(None);

        dw_neigh * weight_sum_inv // normalize the neighbourhood derivative
    }

    /// Compute the contact Jacobian of this implicit surface function with respect to surface
    /// points.
    pub fn contact_jacobian_product_values(
        &self,
        query_points: &[[T; 3]],
        multiplier: &[[T; 3]],
        values: &mut [[T; 3]],
    ) -> Result<(), Error> {
        match_kernel_as_spherical!(
            self.kernel,
            self.base_radius,
            |kernel| self.mls_contact_jacobian_product_values(
                query_points,
                multiplier,
                kernel,
                values
            ),
            || Err(Error::UnsupportedKernel)
        )
    }

    /// Multiplier is a stacked velocity stored at samples.
    pub(crate) fn mls_contact_jacobian_product_values<K>(
        &self,
        query_points: &[[T; 3]],
        multiplier: &[[T; 3]],
        kernel: K,
        value_vecs: &mut [[T; 3]],
    ) -> Result<(), Error>
    where
        K: SphericalKernel<T> + std::fmt::Debug + Copy + Sync + Send,
    {
        self.cache_neighbours(query_points);
        let neigh_points = self.trivial_neighbourhood_borrow()?;

        let ImplicitSurface {
            ref samples,
            bg_field_params,
            sample_type,
            ref surface_topo,
            ..
        } = *self;

        match sample_type {
            SampleType::Vertex => {
                // For each row (query point)
                let vtx_jac = zip!(query_points.iter(), neigh_points.iter())
                    .filter(|(_, nbrs)| !nbrs.is_empty())
                    .map(move |(q, nbr_points)| {
                        let view = SamplesView::new(nbr_points, samples);
                        Self::vertex_contact_jacobian_product_at(
                            Vector3(*q),
                            view,
                            multiplier,
                            kernel,
                            bg_field_params,
                        )
                    });

                value_vecs
                    .iter_mut()
                    .zip(vtx_jac)
                    .for_each(|(vec, new_vec)| {
                        *vec = new_vec.into();
                    });
            }
            SampleType::Face => {
                let face_jac = zip!(query_points.iter(), neigh_points.iter())
                    .filter(|(_, nbrs)| !nbrs.is_empty())
                    .map(move |(q, nbr_points)| {
                        let view = SamplesView::new(nbr_points, samples);
                        Self::face_contact_jacobian_product_at(
                            Vector3(*q),
                            view,
                            multiplier,
                            kernel,
                            bg_field_params,
                            surface_topo,
                        )
                    });

                value_vecs
                    .iter_mut()
                    .zip(face_jac)
                    .for_each(|(vec, new_vec)| {
                        *vec = new_vec.into();
                    });
            }
        }
        Ok(())
    }

    pub fn num_contact_jacobian_entries(&self) -> Result<usize, Error> {
        self.num_contact_jacobian_matrices().map(|n| n * 9)
    }

    /// Compute the contact Jacobian of this implicit surface function with respect to surface
    /// points.
    pub fn contact_jacobian_values(
        &self,
        query_points: &[[T; 3]],
        values: &mut [T],
    ) -> Result<(), Error> {
        let matrices: &mut [[[T; 3]; 3]] = reinterpret::reinterpret_mut_slice(values);
        self.contact_jacobian_matrices(query_points, matrices)
    }

    pub fn contact_jacobian_indices_iter(
        &self,
    ) -> Result<impl Iterator<Item = (usize, usize)> + Clone, Error> {
        self.contact_jacobian_matrix_indices_iter()
            .map(|iter| {
                iter.flat_map(move |(row_mtx, col_mtx)| {
                    (0..3)
                        .flat_map(move |j| (0..3).map(move |i| (3 * row_mtx + i, 3 * col_mtx + j)))
                })
            })
    }

    /*
     */

    pub fn num_contact_jacobian_matrices(&self) -> Result<usize, Error> {
        let neigh_points = self.trivial_neighbourhood_borrow()?;
        let num_pts_per_sample = match self.sample_type {
            SampleType::Vertex => 1,
            SampleType::Face => 3,
        };
        Ok(neigh_points.iter().map(std::vec::Vec::len).sum::<usize>() * num_pts_per_sample)
    }

    /// Compute the contact Jacobian of this implicit surface function with respect to surface
    /// points. The returned 2D arrays are column major 3x3 matrices.
    pub fn contact_jacobian_matrices(
        &self,
        query_points: &[[T; 3]],
        matrices: &mut [[[T; 3]; 3]],
    ) -> Result<(), Error> {
        match_kernel_as_spherical!(
            self.kernel,
            self.base_radius,
            |kernel| self.mls_contact_jacobian_matrices(query_points, kernel, matrices),
            || Err(Error::UnsupportedKernel)
        )
    }

    pub fn contact_jacobian_matrix_indices_iter(
        &self,
    ) -> Result<impl Iterator<Item = (usize, usize)> + Clone, Error> {
        self.kernel.apply_fns(
            || self.mls_contact_jacobian_matrix_indices_iter(),
            || Err(Error::UnsupportedKernel),
        )
    }

    /*
     */

    pub(crate) fn mls_contact_jacobian_matrix_indices_iter(
        &self,
    ) -> Result<impl Iterator<Item = (usize, usize)> + Clone, Error> {
        let neigh_points = self.trivial_neighbourhood_borrow()?;

        let ImplicitSurface {
            sample_type,
            ref surface_topo,
            ..
        } = *self;

        let indices = neigh_points
            .iter()
            .enumerate()
            .filter(move |(_, nbrs)| !nbrs.is_empty())
            .flat_map(move |(row, nbr_points)| nbr_points.iter().map(move |&col| (row, col)));

        let (vtx_iter, face_iter) = match sample_type {
            SampleType::Vertex => (Some(indices.collect::<Vec<_>>().into_iter()), None),
            SampleType::Face => (
                None,
                Some(
                    indices
                        .flat_map(move |(row, j)| {
                            surface_topo[j].iter().map(move |&col| (row, col))
                        })
                        .collect::<Vec<_>>()
                        .into_iter(),
                ),
            ),
        };

        Ok(vtx_iter
            .into_iter()
            .flatten()
            .chain(face_iter.into_iter().flatten()))
    }

    /// Multiplier is a stacked velocity stored at samples.
    pub(crate) fn mls_contact_jacobian_matrices<K>(
        &self,
        query_points: &[[T; 3]],
        kernel: K,
        value_mtx: &mut [[[T; 3]; 3]],
    ) -> Result<(), Error>
    where
        K: SphericalKernel<T> + std::fmt::Debug + Copy + Sync + Send,
    {
        self.cache_neighbours(query_points);
        let neigh_points = self.trivial_neighbourhood_borrow()?;

        let ImplicitSurface {
            ref samples,
            bg_field_params,
            sample_type,
            ..
        } = *self;

        let third = T::one() / T::from(3.0).unwrap();

        // For each row (query point),
        let jac = zip!(query_points.iter(), neigh_points.iter())
            .filter(|(_, nbrs)| !nbrs.is_empty())
            .flat_map(move |(q, nbr_points)| {
                let view = SamplesView::new(nbr_points, samples);
                Self::contact_jacobian_at(Vector3(*q), view, kernel, bg_field_params).0
            });

        match sample_type {
            SampleType::Vertex => {
                value_mtx.iter_mut().zip(jac).for_each(|(mtx, new_mtx)| {
                    *mtx = new_mtx.into();
                });
            }
            SampleType::Face => {
                value_mtx
                    .iter_mut()
                    .zip(jac.flat_map(move |j| std::iter::repeat(j * third).take(3)))
                    .for_each(|(mtx, new_mtx)| {
                        *mtx = new_mtx.into();
                    });
            }
        }
        Ok(())
    }

    /// Compute the Jacobian of a vector on the surface in physical space with respect to the
    /// mesh vertex positions. Note that this is not a strict Jacobian when the background
    /// field is non-zero. Instead this function becomes an affine map and the background portion
    /// is reported in the second output value.
    pub(crate) fn contact_jacobian_at<'a, K: 'a>(
        q: Vector3<T>,
        samples: SamplesView<'a, 'a, T>,
        kernel: K,
        bg_field_params: BackgroundFieldParams,
    ) -> (impl Iterator<Item = Matrix3<T>> + 'a, Vector3<T>)
    where
        K: SphericalKernel<T> + std::fmt::Debug + Copy + Sync + Send,
    {
        let bg = BackgroundField::local(q, samples, kernel, bg_field_params, None).unwrap();

        let weight_sum_inv = bg.weight_sum_inv();
        let closest_d = bg.closest_sample_dist();

        let bg_jac = bg.compute_query_jacobian();

        let grad_phi = Self::query_jacobian_at(q, samples, None, kernel, bg_field_params);

        let jac_iter = samples.into_iter().map(move |sample| {
            Self::sample_contact_jacobian_at(
                q,
                sample.pos,
                sample.nml,
                kernel,
                grad_phi,
                weight_sum_inv,
                closest_d,
            )
        });

        (jac_iter, bg_jac)
    }

    /// Compute the Jacobian of a vector on the surface in physical space with respect to the
    /// mesh vertex positions. Note that this is not a strict Jacobian product when the background
    /// field is non-zero. Instead this function becomes an affine map. This function assumes that
    /// the samples live on the vertices, which is coincident with the multipliers.
    pub(crate) fn vertex_contact_jacobian_product_at<'a, K: 'a>(
        q: Vector3<T>,
        samples: SamplesView<'a, 'a, T>,
        sample_multipliers: &'a [[T; 3]],
        kernel: K,
        bg_field_params: BackgroundFieldParams,
    ) -> Vector3<T>
    where
        K: SphericalKernel<T> + std::fmt::Debug + Copy + Sync + Send,
    {
        let bg = BackgroundField::local(q, samples, kernel, bg_field_params, None).unwrap();

        let weight_sum_inv = bg.weight_sum_inv();
        let closest_d = bg.closest_sample_dist();

        let bg_jac = bg.compute_query_jacobian();

        let grad_phi = Self::query_jacobian_at(q, samples, None, kernel, bg_field_params);

        let jac = samples
            .into_iter()
            .map(
                move |Sample {
                          index, pos, nml, ..
                      }| {
                    let mult = sample_multipliers[index].into();
                    Self::sample_contact_jacobian_product_at(
                        q,
                        pos,
                        nml,
                        kernel,
                        grad_phi,
                        weight_sum_inv,
                        closest_d,
                        mult,
                    )
                },
            )
            .sum::<Vector3<T>>();
        jac + bg_jac
    }

    /// Compute the Jacobian of a vector on the surface in physical space with respect to the
    /// mesh vertex positions. Note that this is not a strict Jacobian product when the background
    /// field is non-zero. Instead this function becomes an affine map. This function assumes that
    /// the samples live on the faces, which is at odds with the multipliers, which live on
    /// vertices.
    pub(crate) fn face_contact_jacobian_product_at<'a, K: 'a>(
        q: Vector3<T>,
        samples: SamplesView<'a, 'a, T>,
        vertex_multipliers: &'a [[T; 3]],
        kernel: K,
        bg_field_params: BackgroundFieldParams,
        triangles: &'a [[usize; 3]],
    ) -> Vector3<T>
    where
        K: SphericalKernel<T> + std::fmt::Debug + Copy + Sync + Send,
    {
        let bg = BackgroundField::local(q, samples, kernel, bg_field_params, None).unwrap();

        let weight_sum_inv = bg.weight_sum_inv();
        let closest_d = bg.closest_sample_dist();

        let bg_jac = bg.compute_query_jacobian();

        let grad_phi = Self::query_jacobian_at(q, samples, None, kernel, bg_field_params);

        let jac = samples
            .into_iter()
            .map(
                move |Sample {
                          index, pos, nml, ..
                      }| {
                    let mult = (0..3).fold(Vector3::zeros(), |acc, i| {
                        acc + vertex_multipliers[triangles[index][i]].into()
                    }) / T::from(3.0).unwrap();
                    Self::sample_contact_jacobian_product_at(
                        q,
                        pos,
                        nml,
                        kernel,
                        grad_phi,
                        weight_sum_inv,
                        closest_d,
                        mult,
                    )
                },
            )
            .sum::<Vector3<T>>();
        jac + bg_jac
    }
}

/// Compute the face normal derivative with respect to tet vertices.
#[cfg(test)]
pub(crate) fn compute_face_unit_normal_derivative<T: Real + Send + Sync>(
    tet_verts: &[Vector3<T>],
    tet_faces: &[[usize; 3]],
    view: SamplesView<'_, '_, T>,
    multiplier: impl FnMut(Sample<T>) -> Vector3<T>,
) -> Vec<Vector3<T>> {
    // Compute the normal gradient product.
    let grad_iter = ImplicitSurface::compute_face_unit_normals_gradient_products(
        view, tet_verts, tet_faces, multiplier,
    );

    // Convert to grad wrt tet vertex indices instead of surface triangle vertex indices.
    let tet_indices: &[usize] = reinterpret::reinterpret_slice(&tet_faces);
    let mut vert_grad = vec![Vector3::zeros(); tet_verts.len()];
    for (g, &vtx_idx) in grad_iter.zip(tet_indices) {
        vert_grad[vtx_idx] += g;
    }

    vert_grad
}

/// Make a query triangle in the x-z plane at the given height, perturbed by a 3D perturbation function.
#[cfg(test)]
pub(crate) fn make_test_triangle(
    h: f64,
    perturb: &mut impl FnMut() -> Vector3<f64>,
) -> Vec<Vector3<f64>> {
    vec![
        Vector3([0.5, h, 0.0]) + perturb(),
        Vector3([-0.25, h, 0.433013]) + perturb(),
        Vector3([-0.25, h, -0.433013]) + perturb(),
    ]
}

/// Make two query triangles in the x-z plane at the given height, perturbed by a 3D perturbation function.
#[cfg(test)]
pub(crate) fn make_two_test_triangles(
    h: f64,
    perturb: &mut impl FnMut() -> Vector3<f64>,
) -> (Vec<Vector3<f64>>, Vec<[usize; 3]>) {
    (
        vec![
            Vector3([0.0, h, 0.0]) + perturb(),
            Vector3([0.0, h, 1.0]) + perturb(),
            Vector3([1.0, h, 0.0]) + perturb(),
            Vector3([1.0, h, 1.0]) + perturb(),
        ],
        vec![[0, 1, 2], [1, 3, 2]],
    )
}

/// Make htree query triangles in the x-z plane at the given height, perturbed by a 3D perturbation function.
#[cfg(test)]
pub(crate) fn make_three_test_triangles(
    h: f64,
    perturb: &mut impl FnMut() -> Vector3<f64>,
) -> (Vec<Vector3<f64>>, Vec<[usize; 3]>) {
    (
        vec![
            Vector3([0.0, h, 0.0]) + perturb(),
            Vector3([0.0, h, 1.0]) + perturb(),
            Vector3([1.0, h, 0.0]) + perturb(),
            Vector3([1.0, h + 0.5, 1.0]) + perturb(),
            Vector3([2.0, h, 0.0]) + perturb(),
        ],
        vec![[0, 1, 2], [1, 3, 2], [2, 3, 4]],
    )
}

#[cfg(test)]
pub(crate) fn make_perturb_fn() -> impl FnMut() -> Vector3<f64> {
    use rand::{distributions::Uniform, Rng, SeedableRng, StdRng};
    let mut rng: StdRng = SeedableRng::from_seed([3; 32]);
    let range = Uniform::new(-0.1, 0.1);
    move || Vector3([rng.sample(range), rng.sample(range), rng.sample(range)])
}

/// Reduce the given Jacobian from face vertices to vertices.
#[cfg(test)]
pub(crate) fn consolidate_face_jacobian<T: Real>(
    jac: &[Vector3<T>],
    neighbours: &[usize],
    faces: &[[usize; 3]],
    num_verts: usize,
) -> Vec<Vector3<T>> {
    let tet_indices_iter = neighbours
        .iter()
        .flat_map(|&neigh| faces[neigh].iter().cloned());

    let mut vert_jac = vec![Vector3::zeros(); num_verts];

    for (&jac, vtx_idx) in jac.iter().zip(tet_indices_iter) {
        vert_jac[vtx_idx] += jac;
    }

    vert_jac
}

/// A utility function to generate a new set of samples. This is useful when changing which
/// variable to take the auto-derivative with respect to.
#[cfg(test)]
pub(crate) fn new_test_samples<T, V3>(
    sample_type: SampleType,
    triangles: &[[usize; 3]],
    verts: &[V3],
) -> Samples<T>
where
    T: Real + Send + Sync,
    V3: Into<Vector3<T>> + Clone,
{
    match sample_type {
        SampleType::Face => {
            Samples::new_triangle_samples(&triangles, &verts, vec![T::zero(); triangles.len()])
        }
        SampleType::Vertex => {
            Samples::new_vertex_samples(&triangles, &verts, None, vec![T::zero(); verts.len()])
        }
    }
}

///// Linear search for the closest sample to the given query point `q`.
//#[cfg(test)]
//pub(crate) fn find_closest_sample_index<T: Real + Send + Sync>(q: Vector3<T>, samples: &Samples<T>) -> usize {
//    samples.iter()
//        .min_by(|s,t| (q - s.pos).norm().partial_cmp(&(q - t.pos).norm()).unwrap())
//        .expect("Failed to find closest sample.").index
//}

#[cfg(test)]
mod tests {
    use super::*;
    use crate::kernel;
    use autodiff::F;

    /// Tester for the Jacobian at a single position with respect to a surface defined by a single point.
    fn one_point_potential_derivative_tester(radius: f64, bg_field_params: BackgroundFieldParams) {
        // The set of samples is just one point. These are initialized using a forward
        // differentiator.
        let mut samples = Samples {
            points: vec![Vector3([0.2, 0.1, 0.0]).map(|x| F::cst(x))],
            normals: vec![Vector3([0.3, 1.0, 0.1]).map(|x| F::cst(x))],
            velocities: vec![Vector3([2.3, 3.0, 0.2]).map(|x| F::cst(x))],
            values: vec![F::cst(0.0)],
        };

        // The set of neighbours is the one sample given.
        let neighbours = vec![0];

        // Radius is such that samples are captured by the query point.
        let kernel = kernel::LocalApproximate::new(radius, 0.00001);

        // Initialize the query point.
        let q = Vector3([0.5, 0.3, 0.0]).map(|x| F::cst(x));

        // There is no surface for the set of samples. As a result, the normal derivative should be
        // skipped in this test.
        let surf_topo = vec![];
        let dual_topo = vec![vec![]];

        // Create a view of the samples for the Jacobian computation.
        let view = SamplesView::new(neighbours.as_ref(), &samples);

        // Compute the complete jacobian.
        let vert_jac: Vec<_> = ImplicitSurface::vertex_jacobian_at(
            q,
            view,
            kernel,
            &surf_topo,
            &dual_topo,
            bg_field_params,
        )
        .collect();

        // Test the accuracy of each component of the jacobian against an autodiff version of the
        // derivative.
        for i in 0..3 {
            // Set a variable to take the derivative with respect to, using autodiff.
            samples.points[0][i] = F::var(samples.points[0][i]);

            // Create a view of the samples for the potential function.
            let view = SamplesView::new(neighbours.as_ref(), &samples);

            // Initialize background potential to zero.
            let mut p = F::cst(0.0);

            // Compute the local potential function. After calling this function, calling
            // `.deriv()` on the potential output will give us the derivative with resepct to the
            // preset variable.
            ImplicitSurface::compute_potential_at(q, view, kernel, bg_field_params, &mut p);

            // Check the derivative of the autodiff with our previously computed Jacobian.
            assert_relative_eq!(
                vert_jac[0][i].value(),
                p.deriv(),
                max_relative = 1e-6,
                epsilon = 1e-12
            );

            // Reset the variable back to being a constant.
            samples.points[0][i] = F::cst(samples.points[0][i]);
        }
    }

    /// Test the Jacobian at a single position with respect to a surface defined by a single point.
    #[test]
    fn one_point_potential_derivative_test() {
        for i in 1..50 {
            let radius = 0.1 * (i as f64);
            let run_test = |field_type, weighted| {
                one_point_potential_derivative_tester(
                    radius,
                    BackgroundFieldParams {
                        field_type,
                        weighted,
                    },
                );
            };
            run_test(BackgroundFieldType::Zero, false);
            run_test(BackgroundFieldType::Zero, true);
            run_test(BackgroundFieldType::FromInput, false);
            run_test(BackgroundFieldType::FromInput, true);
            run_test(BackgroundFieldType::DistanceBased, false);
            run_test(BackgroundFieldType::DistanceBased, true);
        }
    }

    /// A more complex test parametrized by the background potential choice, sample type, radius
    /// and a perturbation function that is expected to generate a random perturbation at every
    /// consequent call.
    fn hard_potential_derivative<P: FnMut() -> Vector3<f64>>(
        bg_field_params: BackgroundFieldParams,
        sample_type: SampleType,
        radius: f64,
        perturb: &mut P,
    ) {
        // This is a similar test to the one above, but has a non-trivial surface topology for the
        // surface.
        let tri_verts = make_test_triangle(1.18032, perturb);
        let (tet_verts, tet_faces) = make_tet();

        let dual_topo = ImplicitSurfaceBuilder::compute_dual_topo(tet_verts.len(), &tet_faces);

        let samples = new_test_samples(sample_type, &tet_faces, &tet_verts);

        let neighbours = vec![0, 1, 2, 3]; // All tet faces or verts (depending on sample_type)

        let kernel = kernel::LocalApproximate::new(radius, 1e-5);

        // Convert tet vertices into varibales because we are taking the derivative with respect to
        // vertices.
        let mut ad_tet_verts: Vec<Vector3<F>> =
            tet_verts.iter().map(|&v| v.map(|x| F::cst(x))).collect();

        for &q in tri_verts.iter() {
            // Compute the Jacobian.
            let view = SamplesView::new(neighbours.as_ref(), &samples);

            let vert_jac = match sample_type {
                SampleType::Face => {
                    let jac: Vec<_> = ImplicitSurface::face_jacobian_at(
                        q,
                        view,
                        kernel,
                        &tet_faces,
                        &tet_verts,
                        bg_field_params,
                    )
                    .collect();

                    assert_eq!(jac.len(), 3 * neighbours.len());

                    consolidate_face_jacobian(&jac, &neighbours, &tet_faces, tet_verts.len())
                }
                SampleType::Vertex => {
                    let jac: Vec<_> = ImplicitSurface::vertex_jacobian_at(
                        q,
                        view,
                        kernel,
                        &tet_faces,
                        &dual_topo,
                        bg_field_params,
                    )
                    .collect();

                    assert_eq!(jac.len(), neighbours.len());

                    jac
                }
            };

            let q = q.map(|x| F::cst(x));

            for (vtx, jac) in vert_jac.iter().enumerate() {
                for i in 0..3 {
                    ad_tet_verts[vtx][i] = F::var(ad_tet_verts[vtx][i]);

                    let ad_samples = new_test_samples(sample_type, &tet_faces, &ad_tet_verts);

                    let view = SamplesView::new(neighbours.as_ref(), &ad_samples);
                    let mut p = F::cst(0.0);
                    ImplicitSurface::compute_potential_at(q, view, kernel, bg_field_params, &mut p);

                    assert_relative_eq!(jac[i], p.deriv(), max_relative = 1e-5, epsilon = 1e-10);

                    ad_tet_verts[vtx][i] = F::cst(ad_tet_verts[vtx][i]);
                }
            }
        }
    }

    #[test]
    fn hard_potential_derivative_test() {
        let mut perturb = make_perturb_fn();

        // Run for some number of perturbations
        for i in 1..50 {
            let radius = 0.1 * (i as f64);
            let mut run_test = |field_type, weighted, sample_type| {
                hard_potential_derivative(
                    BackgroundFieldParams {
                        field_type,
                        weighted,
                    },
                    sample_type,
                    radius,
                    &mut perturb,
                );
            };

            run_test(BackgroundFieldType::Zero, false, SampleType::Vertex);
            run_test(BackgroundFieldType::Zero, true, SampleType::Vertex);
            run_test(BackgroundFieldType::FromInput, false, SampleType::Vertex);
            run_test(BackgroundFieldType::FromInput, true, SampleType::Vertex);
            run_test(
                BackgroundFieldType::DistanceBased,
                false,
                SampleType::Vertex,
            );
            run_test(BackgroundFieldType::DistanceBased, true, SampleType::Vertex);

            run_test(BackgroundFieldType::Zero, false, SampleType::Face);
            run_test(BackgroundFieldType::Zero, true, SampleType::Face);
            run_test(BackgroundFieldType::FromInput, false, SampleType::Face);
            run_test(BackgroundFieldType::FromInput, true, SampleType::Face);
            run_test(BackgroundFieldType::DistanceBased, false, SampleType::Face);
            run_test(BackgroundFieldType::DistanceBased, true, SampleType::Face);
        }
    }

    /// Test the derivatives of our normal computation method.
    fn normal_derivative_test(sample_type: SampleType) {
        let (tet_verts, tet_faces) = make_tet();

        // Vertex to triangle map
        let dual_topo = ImplicitSurfaceBuilder::compute_dual_topo(tet_verts.len(), &tet_faces);

        let samples = new_test_samples(sample_type, &tet_faces, &tet_verts);

        let indices = vec![0, 1, 2, 3]; // look at all the vertices

        // Set a random product vector.
        let dxs = utils::random_vectors(tet_verts.len());
        let dx = move |Sample { index, .. }| dxs[index];

        // Compute the normal gradient product.
        let view = SamplesView::new(indices.as_ref(), &samples);

        let grad: Vec<_> = match sample_type {
            SampleType::Vertex => ImplicitSurface::compute_vertex_unit_normals_gradient_products(
                view,
                &tet_faces,
                &dual_topo,
                dx.clone(),
            )
            .collect(),
            SampleType::Face => {
                compute_face_unit_normal_derivative(&tet_verts, &tet_faces, view, dx.clone())
            }
        };

        // Convert tet vertices into varibales because we are taking the derivative with respect to
        // vertices.
        let mut ad_tet_verts: Vec<Vector3<F>> =
            tet_verts.iter().map(|&v| v.map(|x| F::cst(x))).collect();

        for (vtx, g) in grad.iter().enumerate() {
            for i in 0..3 {
                ad_tet_verts[vtx][i] = F::var(ad_tet_verts[vtx][i]);

                // Recompute normals by computing new autodiff samples.
                let mut ad_samples = new_test_samples(sample_type, &tet_faces, &ad_tet_verts);

                // Normalize normals
                for nml in ad_samples.normals.iter_mut() {
                    *nml = *nml / nml.norm();
                }

                let mut exp = F::cst(0.0);
                for sample in view.clone().iter() {
                    exp += ad_samples.normals[sample.index].dot(dx(sample).map(|x| F::cst(x)));
                }

                assert_relative_eq!(g[i], exp.deriv(), max_relative = 1e-5, epsilon = 1e-10);

                ad_tet_verts[vtx][i] = F::cst(ad_tet_verts[vtx][i]);
            }
        }
    }

    /// Test the first order derivatives of our normal computation method for face normals.
    #[test]
    fn face_normal_derivative_test() {
        normal_derivative_test(SampleType::Face);
    }
    /// Test the derivatives of our normal computation method for vertex normals.
    #[test]
    fn vertex_normal_derivative_test() {
        normal_derivative_test(SampleType::Vertex);
    }

    #[test]
    fn dynamic_background_potential_derivative_test() {
        // Prepare data
        let q = Vector3([0.1, 0.3, 0.2]);
        let points = vec![
            Vector3([0.3, 0.2, 0.1]),
            Vector3([0.4, 0.2, 0.1]),
            Vector3([0.2, 0.1, 0.3]),
        ];

        let samples = Samples::new_point_samples(points.clone());

        let indices: Vec<usize> = (0..points.len()).collect();

        let radius = 2.0;

        // Initialize kernel.
        let kernel = kernel::LocalApproximate::new(radius, 1e-5);

        // Create a view to the data to be iterated.
        let view = SamplesView::new(indices.as_slice(), &samples);

        // Initialize a background potential. This function takes care of a lot of the setup.
        let bg = BackgroundField::local(
            q,
            view,
            kernel,
            BackgroundFieldParams {
                field_type: BackgroundFieldType::DistanceBased,
                weighted: true,
            },
            None,
        )
        .unwrap();

        // Compute manual Jacobian. This is the function being tested for correctness.
        let jac: Vec<_> = bg.compute_jacobian().collect();

        // Prepare autodiff variables.
        let mut ad_samples =
            Samples::new_point_samples(points.iter().map(|&pos| pos.map(|x| F::cst(x))).collect());

        let q = q.map(|x| F::cst(x));

        // Perform the derivative test on each of the variables.
        for i in 0..points.len() {
            for j in 0..3 {
                ad_samples.points[i][j] = F::var(ad_samples.points[i][j]);

                // Initialize an autodiff version of the potential.
                // This should be done outside the inner loop over samples, but here we make an
                // exception for simplicity.
                let view = SamplesView::new(indices.as_slice(), &ad_samples);
                let ad_bg = BackgroundField::local(
                    q,
                    view,
                    kernel,
                    BackgroundFieldParams {
                        field_type: BackgroundFieldType::DistanceBased,
                        weighted: true,
                    },
                    Some(F::cst(0.0)),
                )
                .unwrap();

                let p = ad_bg.compute_unnormalized_weighted_scalar_field() * ad_bg.weight_sum_inv();

                assert_relative_eq!(jac[i][j], p.deriv());
                ad_samples.points[i][j] = F::cst(ad_samples.points[i][j]);
            }
        }
    }

    /// A test parametrized by the background potential choice, sample type, radius and a
    /// perturbation function that is expected to generate a random perturbation at every
    /// consequent call.  This function tests the surface Jacobian of the implicit function.
    pub fn surface_jacobian<P: FnMut() -> Vector3<f64>>(
        bg_field_params: BackgroundFieldParams,
        sample_type: SampleType,
        radius_multiplier: f64,
        perturb: &mut P,
    ) {
        let tri_vert_vecs = make_test_triangle(1.18032, perturb);

        let tri_verts: Vec<[f64; 3]> = tri_vert_vecs.iter().map(|&v| v.into()).collect();

        let params = crate::Params {
            kernel: KernelType::Approximate {
                tolerance: 0.00001,
                radius_multiplier,
            },
            background_field: bg_field_params,
            sample_type,
            ..Default::default()
        };

        let tet = geo::mesh::TriMesh::from(utils::make_regular_tet());
        let surf = crate::surface_from_trimesh(&tet, params)
            .expect("Failed to create a surface for a tet.");

        let (tet_verts, _) = make_tet(); // expect this to be the same as in make_regular_tet.

        // Convert tet vertices into varibales because we are taking the derivative with respect to
        // vertices.
        let mut ad_tet_verts: Vec<[F; 3]> = tet_verts
            .iter()
            .cloned()
            .map(|v| v.map(|x| F::cst(x)).into())
            .collect();

        let mut ad_surf = crate::surface_from_trimesh::<F>(&tet, params)
            .expect("Failed to create a surface for a autodiff tet.");
        let ad_tri_verts: Vec<[F; 3]> = tri_vert_vecs
            .iter()
            .map(|&v| v.map(|x| F::cst(x)).into())
            .collect();

        surf.cache_neighbours(&tri_verts);
        let nnz = surf.num_surface_jacobian_entries().unwrap();
        let mut jac_vals = vec![0.0; nnz];
        let mut jac_rows = vec![0; nnz];
        let mut jac_cols = vec![0; nnz];
        surf.surface_jacobian_indices(&mut jac_rows, &mut jac_cols)
            .expect("Failed to compute surface jacobian indices");
        surf.surface_jacobian_values(&tri_verts, &mut jac_vals)
            .expect("Failed to compute surface jacobian");

        let mut jac = [[0.0; 3]; 12];

        // Make sure the indices are the same as when using iter.
        for ((i, idx), &val) in surf
            .surface_jacobian_indices_iter()
            .unwrap()
            .enumerate()
            .zip(jac_vals.iter())
        {
            assert_eq!(idx.0, jac_rows[i]);
            assert_eq!(idx.1, jac_cols[i]);
            jac[idx.1][idx.0] += val;
        }

        for pidx in 0..ad_tet_verts.len() {
            for i in 0..3 {
                ad_tet_verts[pidx][i] = F::var(ad_tet_verts[pidx][i]);
                ad_surf.update(ad_tet_verts.iter().cloned());

                let mut potential = vec![F::cst(0.0); ad_tri_verts.len()];
                ad_surf
                    .potential(&ad_tri_verts, &mut potential)
                    .expect("Failed to compute autodiff potential");

                let col = 3 * pidx + i;
                for row in 0..3 {
                    //if !relative_eq!(
                    //    jac[col][row],
                    //    potential[row].deriv(),
                    //    max_relative = 1e-5,
                    //    epsilon = 1e-10
                    //) {
                    //    println!("({:?}, {:?}) => {:?} vs {:?}", row, col, jac[col][row], potential[row].deriv());
                    //}
                    assert_relative_eq!(
                        jac[col][row],
                        potential[row].deriv(),
                        max_relative = 1e-5,
                        epsilon = 1e-10
                    );
                }

                ad_tet_verts[pidx][i] = F::cst(ad_tet_verts[pidx][i]);
            }
        }
    }

    #[test]
    fn surface_jacobian_test() {
        let mut perturb = make_perturb_fn();

        // Run for some number of perturbations
        for i in 0..50 {
            let radius_multiplier = 1.0 + 0.1 * (i as f64);

            let mut run_test = |field_type, weighted, sample_type| {
                surface_jacobian(
                    BackgroundFieldParams {
                        field_type,
                        weighted,
                    },
                    sample_type,
                    radius_multiplier,
                    &mut perturb,
                );
            };

            run_test(BackgroundFieldType::Zero, false, SampleType::Vertex);
            run_test(BackgroundFieldType::Zero, true, SampleType::Vertex);
            run_test(BackgroundFieldType::FromInput, false, SampleType::Vertex);
            run_test(BackgroundFieldType::FromInput, true, SampleType::Vertex);
            run_test(
                BackgroundFieldType::DistanceBased,
                false,
                SampleType::Vertex,
            );
            run_test(BackgroundFieldType::DistanceBased, true, SampleType::Vertex);

            run_test(BackgroundFieldType::Zero, false, SampleType::Face);
            run_test(BackgroundFieldType::Zero, true, SampleType::Face);
            run_test(BackgroundFieldType::FromInput, false, SampleType::Face);
            run_test(BackgroundFieldType::FromInput, true, SampleType::Face);
            run_test(BackgroundFieldType::DistanceBased, false, SampleType::Face);
            run_test(BackgroundFieldType::DistanceBased, true, SampleType::Face);
        }
    }

    /// A test parametrized by the background potential choice, radius and a perturbation
    /// function that is expected to generate a random perturbation at every consequent call.
    /// This function tests the query Jacobian of the implicit function.
    pub fn query_jacobian<P: FnMut() -> Vector3<f64>>(
        bg_field_params: BackgroundFieldParams,
        radius: f64,
        perturb: &mut P,
    ) {
        let tri_verts = make_test_triangle(1.18032, perturb);

        let (tet_verts, tet_faces) = make_tet();

        let samples = Samples::new_triangle_samples(&tet_faces, &tet_verts, vec![0.0; 4]);

        let neighbours = vec![0, 1, 2, 3]; // All tet faces

        let kernel = kernel::LocalApproximate::new(radius, 1e-5);

        // Convert tet vertices into varibales because we are taking the derivative with respect to
        // vertices.
        let ad_tet_verts: Vec<Vector3<F>> = tet_verts
            .iter()
            .cloned()
            .map(|v| v.map(|x| F::cst(x)))
            .collect();

        for &q in tri_verts.iter() {
            // Compute the Jacobian.
            let view = SamplesView::new(neighbours.as_ref(), &samples);

            let jac = ImplicitSurface::query_jacobian_at(q, view, None, kernel, bg_field_params);

            let mut q = q.map(|x| F::cst(x));

            for i in 0..3 {
                q[i] = F::var(q[i]);

                let ad_samples =
                    Samples::new_triangle_samples(&tet_faces, &ad_tet_verts, vec![F::cst(0.0); 4]);

                let view = SamplesView::new(neighbours.as_ref(), &ad_samples);

                let mut p = F::cst(0.0);
                ImplicitSurface::compute_potential_at(q, view, kernel, bg_field_params, &mut p);

                assert_relative_eq!(jac[i], p.deriv(), max_relative = 1e-5, epsilon = 1e-10);

                q[i] = F::cst(q[i]);
            }
        }
    }

    #[test]
    fn query_jacobian_test() {
        let mut perturb = make_perturb_fn();

        // Run for some number of perturbations
        for i in 0..50 {
            let radius = 0.1 * (i as f64);
            query_jacobian(
                BackgroundFieldParams {
                    field_type: BackgroundFieldType::Zero,
                    weighted: false,
                },
                radius,
                &mut perturb,
            );
            query_jacobian(
                BackgroundFieldParams {
                    field_type: BackgroundFieldType::Zero,
                    weighted: true,
                },
                radius,
                &mut perturb,
            );
            query_jacobian(
                BackgroundFieldParams {
                    field_type: BackgroundFieldType::FromInput,
                    weighted: false,
                },
                radius,
                &mut perturb,
            );
            query_jacobian(
                BackgroundFieldParams {
                    field_type: BackgroundFieldType::FromInput,
                    weighted: true,
                },
                radius,
                &mut perturb,
            );
            query_jacobian(
                BackgroundFieldParams {
                    field_type: BackgroundFieldType::DistanceBased,
                    weighted: false,
                },
                radius,
                &mut perturb,
            );
            query_jacobian(
                BackgroundFieldParams {
                    field_type: BackgroundFieldType::DistanceBased,
                    weighted: true,
                },
                radius,
                &mut perturb,
            );
        }
    }

    /// Verify that the contact jacobian can interpolate an accurate normal.
    /// Given a triangle with identical normals at each vertex, we compute the
    /// corresponding normal at the triangle centroid and verify that it is the
    /// same.
    #[test]
    fn contact_jacobian_normal_test() -> Result<(), Error> {
        use crate::*;
        use geo::NumVertices;

        let tri_vert_pos = make_test_triangle(0.0, &mut || Vector3::zeros());
        let tri_verts: Vec<[f64; 3]> = reinterpret::reinterpret_vec(tri_vert_pos);
        let area = 0.32475975;
        let centroid = [0.0; 3];
        let query_points = vec![centroid];

        let surf_params = Params {
            kernel: kernel::KernelType::Approximate {
                radius_multiplier: 2.0,
                tolerance: 1e-5,
            },
            background_field:
                BackgroundFieldParams {
                    field_type: BackgroundFieldType::DistanceBased,
                    weighted: false,
                },
            sample_type: SampleType::Vertex,
            max_step: 0.0,
        };

        let trimesh = geo::mesh::TriMesh::new(tri_verts, vec![0, 2, 1]);
        let surf = surface_from_trimesh(&trimesh, surf_params).unwrap();

        let mut jac = vec![[[0.0; 3]; 3]; trimesh.num_vertices()];

        surf.contact_jacobian_matrices(&query_points, &mut jac)?;
        let num_jac_entries = surf.num_contact_jacobian_matrices()?;
        assert_eq!(num_jac_entries, 3);
        let weighted_normal = Vector3([0.0, area, 0.0]);

        let mut result = Vector3::zeros();
        for &jac_mtx in jac.iter() {
            result += Matrix3(jac_mtx) * weighted_normal;
        }

        let expected = weighted_normal;
        for i in 0..3 {
            assert_relative_eq!(result[i], expected[i], max_relative = 1e-5, epsilon = 1e-10);
        }
        Ok(())
    }

    /// Verify that the contact jacobian can interpolate an accurate tangent vector.
    /// Given a triangle with identical tangent vectors at each vertex, we compute the
    /// corresponding vector at the triangle centroid and verify that it is the
    /// same.
    #[test]
    fn contact_jacobian_tangent_test() -> Result<(), Error> {
        use crate::*;
        use geo::NumVertices;

        let tri_vert_pos = make_test_triangle(0.0, &mut || Vector3::zeros());
        let tri_verts: Vec<[f64; 3]> = reinterpret::reinterpret_vec(tri_vert_pos);
        let centroid = [0.0; 3];
        let query_points = vec![centroid];

        let kernel = kernel::KernelType::Approximate {
            radius_multiplier: 2.0,
            tolerance: 1e-5,
        };
        let surf_params = Params {
            kernel,
            background_field:
                BackgroundFieldParams {
                    field_type: BackgroundFieldType::DistanceBased,
                    weighted: false,
                },
            sample_type: SampleType::Vertex,
            max_step: 0.0,
        };

        let mut trimesh = geo::mesh::TriMesh::new(tri_verts, vec![0, 2, 1]);
        let test_vector = Vector3([1.5, 0.3, 0.5]);
<<<<<<< HEAD
        trimesh.add_attrib_data::<[f64;3], VertexIndex>("V", vec![test_vector.into();3])?;
        trimesh.add_attrib_data::<[f64;3], VertexIndex>("N", vec![[0.0,1.0,0.0];3])?;
=======
        trimesh.add_attrib_data::<[f32; 3], VertexIndex>("V", vec![test_vector.into();3])?;
        trimesh.add_attrib_data::<[f32; 3], VertexIndex>("N", vec![[0.0, 1.0, 0.0]; 3])?;
>>>>>>> ea250d49

        let surf = surface_from_trimesh(&trimesh, surf_params).unwrap();

        let mut jac = vec![[[0.0; 3]; 3]; trimesh.num_vertices()];

        surf.contact_jacobian_matrices(&query_points, &mut jac)?;
        let num_jac_entries = surf.num_contact_jacobian_matrices()?;
        assert_eq!(num_jac_entries, 3);

        let mut result = Vector3::zeros();
        for &jac_mtx in jac.iter() {
            result += Matrix3(jac_mtx) * test_vector;
        }

        let mut ptcld = geo::mesh::PointCloud::new(query_points.clone());
        surf.compute_potential_on_mesh(&mut ptcld, || false)?;
        let result_attrib = ptcld.remove_attrib::<VertexIndex>("tangents")?;
<<<<<<< HEAD
        let result2: [f32; 3] = result_attrib.clone_into_vec()?[0];
        dbg!(result2);
=======
        let tangents_vec = result_attrib.clone_into_vec()?;
        let result2: [f32; 3] = tangents_vec[0];
>>>>>>> ea250d49

        //let expected = test_vector;
        for i in 0..3 {
            //assert_relative_eq!(result[i], expected[i], max_relative = 1e-5, epsilon = 1e-10);
            assert_relative_eq!(result[i], result2[i], max_relative = 1e-5, epsilon = 1e-10);
        }
        Ok(())
    }

    /// Tester for the contact jacobian. This tester is parameterized by background field type,
    /// radius and a perturb function.
    fn contact_jacobian<P: FnMut() -> Vector3<f64>>(
        bg_field_params: BackgroundFieldParams,
        radius_multiplier: f64,
        perturb: &mut P,
    ) -> Result<(), Error> {
        use crate::*;
        use geo::NumVertices;
        use utils::*;

        let tri_vert_pos = make_test_triangle(1.18032, perturb);

        let tri_verts: Vec<[f64; 3]> = reinterpret::reinterpret_vec(tri_vert_pos);

        let mut tet = make_regular_tet();

        let multiplier_vecs = utils::random_vectors(tet.num_vertices());
        let multipliers_f32: Vec<_> = multiplier_vecs
            .iter()
            .cloned()
            .map(|v| v.map(|x| x as f32).into())
            .collect();
        tet.set_attrib_data::<[f32; 3], VertexIndex>("V", &multipliers_f32)
            .unwrap();

        let surf_params = Params {
            kernel: kernel::KernelType::Approximate {
                radius_multiplier,
                tolerance: 1e-5,
            },
            background_field: bg_field_params,
            sample_type: SampleType::Face,
            max_step: 100.0 * radius_multiplier, // essentially unlimited
        };

        let trimesh = geo::mesh::TriMesh::from(tet);

        let multipliers: Vec<_> = trimesh
            .attrib_as_slice::<[f32; 3], VertexIndex>("V")
            .unwrap()
            .iter()
            .map(|&x| Vector3(x).map(|x| f64::from(x)).into_inner())
            .collect();
        let surf = surface_from_trimesh(&trimesh, surf_params).unwrap();

        let mut jac_prod = vec![[0.0; 3]; tri_verts.len()];

        // Compute and test the contact Jacobian product.
        surf.contact_jacobian_product_values(&tri_verts, &multipliers, &mut jac_prod)?;

        let mut expected = vec![[0.0; 3]; tri_verts.len()];
        surf.vector_field(&tri_verts, &mut expected).unwrap();
        for (jac, &exp) in jac_prod.into_iter().zip(expected.iter()) {
            for i in 0..3 {
                assert_relative_eq!(jac[i], exp[i], max_relative = 1e-5, epsilon = 1e-10);
            }
        }

        // Compute and test the contact Jacobian matrix.
        let num_jac_entries = surf.num_contact_jacobian_entries()?;
        let indices_iter = surf.contact_jacobian_indices_iter()?;
        let mut jac = vec![0.0; num_jac_entries];
        surf.contact_jacobian_values(&tri_verts, &mut jac)?;
        let multiplier_values: &[f64] = reinterpret::reinterpret_slice(&multipliers);
        let mut alt_jac_prod_vals = vec![0.0; tri_verts.len() * 3];
        for ((row, col), jac) in indices_iter.zip(jac.into_iter()) {
            alt_jac_prod_vals[row] += jac * multiplier_values[col];
        }

        let alt_jac_prod_vecs: &[[f64; 3]] = reinterpret::reinterpret_slice(&alt_jac_prod_vals);

        for (jac, &exp) in alt_jac_prod_vecs.into_iter().zip(expected.iter()) {
            for i in 0..3 {
                if !relative_eq!(jac[i], exp[i], max_relative = 1e-5, epsilon = 1e-10) {
                    println!("{:?} vs {:?}", jac[i], exp[i]);
                }
                //assert_relative_eq!(jac[i], exp[i], max_relative = 1e-5, epsilon = 1e-10);
            }
        }
        Ok(())
    }

    #[test]
    fn contact_jacobian_test() -> Result<(), Error> {
        let mut perturb = make_perturb_fn();

        // Run for some number of perturbations
        for i in 0..50 {
            let radius_multiplier = 1.0 + 0.1 * (i as f64);
            contact_jacobian(
                BackgroundFieldParams {
                    field_type: BackgroundFieldType::Zero,
                    weighted: false,
                },
                radius_multiplier,
                &mut perturb,
            )?;
            contact_jacobian(
                BackgroundFieldParams {
                    field_type: BackgroundFieldType::Zero,
                    weighted: true,
                },
                radius_multiplier,
                &mut perturb,
            )?;
            contact_jacobian(
                BackgroundFieldParams {
                    field_type: BackgroundFieldType::FromInput,
                    weighted: false,
                },
                radius_multiplier,
                &mut perturb,
            )?;
            contact_jacobian(
                BackgroundFieldParams {
                    field_type: BackgroundFieldType::FromInput,
                    weighted: true,
                },
                radius_multiplier,
                &mut perturb,
            )?;
        }
        Ok(())
    }
}<|MERGE_RESOLUTION|>--- conflicted
+++ resolved
@@ -1805,13 +1805,8 @@
 
         let mut trimesh = geo::mesh::TriMesh::new(tri_verts, vec![0, 2, 1]);
         let test_vector = Vector3([1.5, 0.3, 0.5]);
-<<<<<<< HEAD
-        trimesh.add_attrib_data::<[f64;3], VertexIndex>("V", vec![test_vector.into();3])?;
-        trimesh.add_attrib_data::<[f64;3], VertexIndex>("N", vec![[0.0,1.0,0.0];3])?;
-=======
         trimesh.add_attrib_data::<[f32; 3], VertexIndex>("V", vec![test_vector.into();3])?;
         trimesh.add_attrib_data::<[f32; 3], VertexIndex>("N", vec![[0.0, 1.0, 0.0]; 3])?;
->>>>>>> ea250d49
 
         let surf = surface_from_trimesh(&trimesh, surf_params).unwrap();
 
@@ -1829,13 +1824,8 @@
         let mut ptcld = geo::mesh::PointCloud::new(query_points.clone());
         surf.compute_potential_on_mesh(&mut ptcld, || false)?;
         let result_attrib = ptcld.remove_attrib::<VertexIndex>("tangents")?;
-<<<<<<< HEAD
-        let result2: [f32; 3] = result_attrib.clone_into_vec()?[0];
-        dbg!(result2);
-=======
         let tangents_vec = result_attrib.clone_into_vec()?;
         let result2: [f32; 3] = tangents_vec[0];
->>>>>>> ea250d49
 
         //let expected = test_vector;
         for i in 0..3 {
